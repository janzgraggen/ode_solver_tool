# General configuration ––––––––––––––––––––––––––––––––––––––––
<<<<<<< HEAD
output_file: #"output_test_ImplBwdEulerLinear.csv" #Empty string or Nothing for no output file
verbosity_level: 2    # Silent = 0; Error = 1; Warning = 2; Info = 3; Debug = 4;
=======
output_file: "output_example_ExplAB4.csv" # Empty string or Nothing for no output file
verbosity_level: 3    # Silent = 0; Error = 1; Warning = 2; Info = 3; Debug = 4;
>>>>>>> d79ca66f

# Function configuration
Dim: 3
Function: 
  f1: "0"
  f2: "y2"
  f3: "2.0 * t"
  
# OdeSolver settings
solver_type: "Implicit"  # Choose between "Implicit" or "Explicit"
OdeSolver:
  step_size: 0.01
  initial_time: 0.0
  final_time: 1.0
  initial_value: [1.0, 1.0, 0.0]

# Explicit solver settings ––––––––––––––––––––––––––––––––––––––––
Explicit:
  method:  # Choose between "ForwardEuler", "RungeKutta", "AdamsBashforth"
  #if method is "RungeKutta"
  RungeKutta:
    order:  # Choose between 1, 2, 3, 4
    #if not order
    coefficients:
      a:
      b:
      c:

  #if method is "AdamsBashforth"
  AdamsBashforth:
    max_order: # Choose between 1, 2, 3, 4
    #if NOT max_order
    coefficients_vector:


# Implicit solver settings ––––––––––––––––––––––––––––––––––––––––
Implicit:
  method: "BackwardEuler"  # Choose between "BackwardEuler" (or "CrankNicolson")
  rhs_is_linear: false
  linear_system_solver: "GaussianElimination"  # Choose between "GaussianElimination"  "LU"  (also needed for systems in RootFinding)
  # if rhs is linear :y' = Ay + b
  rhs_system:         
    A:
    b:
  # if rhs is NOT linear 
  tolerance: 0.01
  max_iterations: 50
  root_finder: "NewtonRaphson"  # Choose between "NewtonRaphson" (or "FixedPoint")
  dx : 0.0001 # for NewtonRaphson (or methods that use numerical differentiation)<|MERGE_RESOLUTION|>--- conflicted
+++ resolved
@@ -1,11 +1,6 @@
 # General configuration ––––––––––––––––––––––––––––––––––––––––
-<<<<<<< HEAD
-output_file: #"output_test_ImplBwdEulerLinear.csv" #Empty string or Nothing for no output file
-verbosity_level: 2    # Silent = 0; Error = 1; Warning = 2; Info = 3; Debug = 4;
-=======
-output_file: "output_example_ExplAB4.csv" # Empty string or Nothing for no output file
+output_file: "output_test_ExplAB4.csv" # Empty string or Nothing for no output file
 verbosity_level: 3    # Silent = 0; Error = 1; Warning = 2; Info = 3; Debug = 4;
->>>>>>> d79ca66f
 
 # Function configuration
 Dim: 3
